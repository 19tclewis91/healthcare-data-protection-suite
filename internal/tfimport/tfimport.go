--- conflicted
+++ resolved
@@ -32,7 +32,6 @@
 // Defines all supported resource importers
 // TODO: Add more resources
 var importers = map[string]resourceImporter{
-<<<<<<< HEAD
 	"random_id":                            &importer.RandomID{},
 	"google_storage_bucket":                &importer.StorageBucket{},
 	"google_container_cluster":             &importer.GKECluster{},
@@ -53,7 +52,6 @@
 	"google_compute_subnetwork":            &importer.ComputeSubnetwork{},
 	"google_compute_router":                &importer.ComputeRouter{},
 	"google_compute_router_nat":            &importer.ComputeRouterNat{},
-=======
 	"google_storage_bucket":                     &importer.StorageBucket{},
 	"google_container_cluster":                  &importer.GKECluster{},
 	"google_organization_policy":                &importer.OrgPolicy{},
@@ -98,7 +96,6 @@
 	"google_iap_tunnel_instance_iam_policy":     &importer.IAPTunnerInstanceIAMPolicy{},
 	"google_iap_tunnel_instance_iam_binding":    &importer.IAPTunnerInstanceIAMBinding{},
 	"google_iap_tunnel_instance_iam_member":     &importer.IAPTunnerInstanceIAMMember{},
->>>>>>> 31b77fe6
 }
 
 // Resource represents a resource and an importer that can import it.
