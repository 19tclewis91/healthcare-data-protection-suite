--- conflicted
+++ resolved
@@ -62,11 +62,7 @@
 	for _, tc := range tests {
 		got, err := fromConfigValues(tc.key, configs...)
 		if err != nil {
-<<<<<<< HEAD
-			t.Errorf("fromConfigValues(%v, %v) failed: %v", tc.key, tc.cvs, err)
-=======
-			t.Fatalf("fromConfigValues(%v, %v) failed: %s", tc.key, configs, err)
->>>>>>> 335ab286
+			t.Fatalf("fromConfigValues(%v, %v) failed: %v", tc.key, configs, err)
 		}
 		if got != tc.want {
 			t.Errorf("fromConfigValues(%v, %v) = %v; want %v", tc.key, configs, got, tc.want)
@@ -92,7 +88,6 @@
 	}
 }
 
-<<<<<<< HEAD
 func TestUserValue(t *testing.T) {
 	tests := []struct {
 		input string
@@ -170,7 +165,10 @@
 		}
 		if out != tc.want {
 			t.Errorf("userChoice(%q) = %v; want %v", tc.input, out, tc.want)
-=======
+		}
+	}
+}
+
 func TestSimpleImporter(t *testing.T) {
 	tests := []struct {
 		reqFields []string
@@ -210,7 +208,6 @@
 		imp := &SimpleImporter{Fields: tc.reqFields, Tmpl: tc.tmpl}
 		if got, err := imp.ImportID(resourceChange, configs[0]); err == nil {
 			t.Errorf("%v ImportID(%v, %v) succeeded for malformed input, want error; got = %v", imp, resourceChange, configs, got)
->>>>>>> 335ab286
 		}
 	}
 }